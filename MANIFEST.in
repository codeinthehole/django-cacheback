--- conflicted
+++ resolved
@@ -1,7 +1,3 @@
-<<<<<<< HEAD
-include *.rst LICENSE setup.cfg
-=======
-include README.rst LICENSE
+include README.rst LICENSE setup.cfg
 prune .tox
-prune sandbox
->>>>>>> a1a5cfc1
+prune sandbox