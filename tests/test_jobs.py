import pytest

from cacheback.decorators import cacheback
from cacheback.jobs import (
    FunctionJob, QuerySetFilterJob, QuerySetGetJob, QuerySetJob)
from tests.dummyapp.models import DummyModel


def dummy_function(param):
    return 'JOB-EXECUTED:{0}'.format(param)


@cacheback()
def decorated_dummy_function(param):
    return 'JOB-EXECUTED:{0}'.format(param)


@pytest.mark.usefixtures('cleared_cache', scope='function')
class TestFunctionJob:

    def test_init_defaults(self):
        job = FunctionJob()
        assert job.lifetime == 600
        assert job.fetch_on_miss is True
        assert job.cache_alias is 'default'
        assert job.task_options == {}

    def test_init(self):
        job = FunctionJob(lifetime=30, fetch_on_miss=False, cache_alias='secondary',
                          task_options={'foo': 'bar'})
        assert job.lifetime == 30
        assert job.fetch_on_miss is False
        assert job.cache_alias is 'secondary'
        assert job.task_options == {'foo': 'bar'}

    def test_prepare_args(self):
        job = FunctionJob()
        assert job.prepare_args(dummy_function, 'foo') == (
            'tests.test_jobs:dummy_function', 'foo')

    def test_fetch(self):
        assert FunctionJob().fetch('tests.test_jobs:dummy_function', 'foo') == (
            'JOB-EXECUTED:foo')

    def test_fetch_decorated(self):
        assert FunctionJob().fetch('tests.test_jobs:decorated_dummy_function', 'foo') == (
            'JOB-EXECUTED:foo')

    def test_init_kwargs(self):
<<<<<<< HEAD
        assert FunctionJob().get_constructor_kwargs() == {
            'lifetime': 600, 'cache_alias': 'default'}
        assert FunctionJob(lifetime=30).get_constructor_kwargs() == {
            'lifetime': 30, 'cache_alias': 'default'}
        assert FunctionJob(cache_alias='secondary').get_constructor_kwargs() == {
            'lifetime': 600, 'cache_alias': 'secondary'}
=======
        assert FunctionJob().get_init_kwargs() == {
            'lifetime': 600}
        assert FunctionJob(lifetime=30).get_init_kwargs() == {
            'lifetime': 30}
>>>>>>> f0f4f3b3


@pytest.mark.django_db
class TestQuerySetJob:

    def test_init_defaults(self):
        job = QuerySetJob(DummyModel)
        assert job.lifetime == 600
        assert job.fetch_on_miss is True
        assert job.cache_alias is 'default'
        assert job.task_options == {}

    def test_init(self):
        job = QuerySetJob(DummyModel, lifetime=30, fetch_on_miss=False,
                          cache_alias='secondary', task_options={'foo': 'bar'})
        assert job.lifetime == 30
        assert job.fetch_on_miss is False
        assert job.cache_alias is 'secondary'
        assert job.task_options == {'foo': 'bar'}

    def test_key(self):
        assert QuerySetJob(DummyModel).key('foo') == (
            'DummyModel-cacheback.jobs.QuerySetJob:acbd18db4cc2f85cedef654fccc4a4d8')

    def test_init_kwargs(self):
<<<<<<< HEAD
        assert QuerySetJob(DummyModel).get_constructor_kwargs() == {
            'model': DummyModel, 'lifetime': 600, 'cache_alias': 'default'}
        assert QuerySetJob(DummyModel, lifetime=30).get_constructor_kwargs() == {
            'model': DummyModel, 'lifetime': 30, 'cache_alias': 'default'}
        assert QuerySetJob(DummyModel, cache_alias='secondary').get_constructor_kwargs() == {
            'model': DummyModel, 'lifetime': 600, 'cache_alias': 'secondary'}
=======
        assert QuerySetJob(DummyModel).get_init_kwargs() == {
            'model': DummyModel, 'lifetime': 600}
        assert QuerySetJob(DummyModel, lifetime=30).get_init_kwargs() == {
            'model': DummyModel, 'lifetime': 30}
>>>>>>> f0f4f3b3


@pytest.mark.django_db
class TestQuerySetGetJob:

    def test_fetch(self):
        dummy1 = DummyModel.objects.create(name='Foo')
        assert QuerySetGetJob(DummyModel).fetch(name='Foo') == dummy1


@pytest.mark.django_db
class TestQuerySetGetFilterJob:

    def test_fetch(self):
        dummy1 = DummyModel.objects.create(name='Foo')
        dummy2 = DummyModel.objects.create(name='Bar')
        dummy3 = DummyModel.objects.create(name='Foobar')

        qset = list(QuerySetFilterJob(DummyModel).fetch(name__startswith='Foo'))
        assert dummy1 in qset
        assert dummy2 not in qset
        assert dummy3 in qset<|MERGE_RESOLUTION|>--- conflicted
+++ resolved
@@ -47,19 +47,12 @@
             'JOB-EXECUTED:foo')
 
     def test_init_kwargs(self):
-<<<<<<< HEAD
-        assert FunctionJob().get_constructor_kwargs() == {
+        assert FunctionJob().get_init_kwargs() == {
             'lifetime': 600, 'cache_alias': 'default'}
-        assert FunctionJob(lifetime=30).get_constructor_kwargs() == {
+        assert FunctionJob(lifetime=30).get_init_kwargs() == {
             'lifetime': 30, 'cache_alias': 'default'}
-        assert FunctionJob(cache_alias='secondary').get_constructor_kwargs() == {
+        assert FunctionJob(cache_alias='secondary').get_init_kwargs() == {
             'lifetime': 600, 'cache_alias': 'secondary'}
-=======
-        assert FunctionJob().get_init_kwargs() == {
-            'lifetime': 600}
-        assert FunctionJob(lifetime=30).get_init_kwargs() == {
-            'lifetime': 30}
->>>>>>> f0f4f3b3
 
 
 @pytest.mark.django_db
@@ -85,19 +78,12 @@
             'DummyModel-cacheback.jobs.QuerySetJob:acbd18db4cc2f85cedef654fccc4a4d8')
 
     def test_init_kwargs(self):
-<<<<<<< HEAD
-        assert QuerySetJob(DummyModel).get_constructor_kwargs() == {
+        assert QuerySetJob(DummyModel).get_init_kwargs() == {
             'model': DummyModel, 'lifetime': 600, 'cache_alias': 'default'}
-        assert QuerySetJob(DummyModel, lifetime=30).get_constructor_kwargs() == {
+        assert QuerySetJob(DummyModel, lifetime=30).get_init_kwargs() == {
             'model': DummyModel, 'lifetime': 30, 'cache_alias': 'default'}
-        assert QuerySetJob(DummyModel, cache_alias='secondary').get_constructor_kwargs() == {
+        assert QuerySetJob(DummyModel, cache_alias='secondary').get_init_kwargs() == {
             'model': DummyModel, 'lifetime': 600, 'cache_alias': 'secondary'}
-=======
-        assert QuerySetJob(DummyModel).get_init_kwargs() == {
-            'model': DummyModel, 'lifetime': 600}
-        assert QuerySetJob(DummyModel, lifetime=30).get_init_kwargs() == {
-            'model': DummyModel, 'lifetime': 30}
->>>>>>> f0f4f3b3
 
 
 @pytest.mark.django_db
