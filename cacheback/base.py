import collections
import hashlib
import logging
import time
import warnings

from django.conf import settings
from django.core.cache import DEFAULT_CACHE_ALIAS, caches
from django.db.models import Model as DjangoModel
from django.utils import six
from django.utils.deprecation import RenameMethodsBase
from django.utils.itercompat import is_iterable

from .utils import RemovedInCacheback13Warning, enqueue_task, get_job_class


logger = logging.getLogger('cacheback')

MEMCACHE_MAX_EXPIRATION = 2592000


# Container for call args (which makes things simpler to pass around)
Call = collections.namedtuple("Call", ['args', 'kwargs'])


def to_bytestring(value):
    """
    Encode an object as a UTF8 bytestring.  This function could be passed a
    bytestring, unicode string or object so must distinguish between them.

    :param value: object we want to transform into a bytestring
    :returns: a bytestring
    """
    if isinstance(value, DjangoModel):
        return ('%s:%s' % (value.__class__, hash(value))).encode('utf-8')
    if isinstance(value, six.text_type):
        return value.encode('utf8')
    if isinstance(value, six.binary_type):
        return value
    if six.PY2:
        return str(value)
    return bytes(str(value), 'utf8')


class JobBase(RenameMethodsBase):

    renamed_methods = (
        ('get_constructor_args', 'get_init_args', RemovedInCacheback13Warning),
        ('get_constructor_kwargs', 'get_init_kwargs', RemovedInCacheback13Warning),
        ('cache_set', 'store', RemovedInCacheback13Warning),
    )


class Job(six.with_metaclass(JobBase)):
    """
    A cached read job.

    This is the core class for the package which is intended to be subclassed
    to allow the caching behaviour to be customised.
    """
    # All items are stored in memcache as a tuple (expiry, data).  We don't use
    # the TTL functionality within memcache but implement on own.  If the
    # expiry value is None, this indicates that there is already a job created
    # for refreshing this item.

    #: Default cache lifetime is 10 minutes.  After this time, the result will
    #: be considered stale and requests will trigger a job to refresh it.
    lifetime = 600

    #: Timeout period during which no new tasks will be created for a
    #: single cache item.  This time should cover the normal time required to
    #: refresh the cache.
    refresh_timeout = 60

    #: Secifies which cache to use from your `CACHES` setting. It defaults to
    #: `default`.
    cache_alias = None

    #: Time to store items in the cache.  After this time, we will get a cache
    #: miss which can lead to synchronous refreshes if you have
    #: fetch_on_miss=True.
    cache_ttl = MEMCACHE_MAX_EXPIRATION

    #: Whether to perform a synchronous refresh when a result is missing from
    #: the cache.  Default behaviour is to do a synchronous fetch when the cache is empty.
    #: Stale results are generally ok, but not no results.
    fetch_on_miss = True

    #: Whether to perform a synchronous refresh when a result is in the cache
    #: but stale from. Default behaviour is never to do a synchronous fetch but
    #: there will be times when an item is _too_ stale to be returned.
    fetch_on_stale_threshold = None

    #: Overrides options for `refresh_cache.apply_async` (e.g. `queue`).
    task_options = None

    #: Cache statuses
    MISS, HIT, STALE = range(3)

    @property
    def class_path(self):
        return '%s.%s' % (self.__module__, self.__class__.__name__)

    def __init__(self):
<<<<<<< HEAD
        self.cache_alias = (self.cache_alias or
                            getattr(settings, 'CACHEBACK_CACHE_ALIAS', DEFAULT_CACHE_ALIAS))
        self.cache = get_cache(self.cache_alias)
=======
        self.cache_alias = getattr(settings, 'CACHEBACK_CACHE_ALIAS', DEFAULT_CACHE_ALIAS)
        self.cache = caches[self.cache_alias]
>>>>>>> f0f4f3b3
        self.task_options = self.task_options or {}

    def get_init_args(self):
        """
        Return the args that need to be passed to __init__ when
        reconstructing this class.
        """
        return ()

    def get_init_kwargs(self):
        """
        Return the kwargs that need to be passed to __init__ when
        reconstructing this class.
        """
        return {}

    # --------
    # MAIN API
    # --------

    def get(self, *raw_args, **raw_kwargs):
        """
        Return the data for this function (using the cache if possible).

        This method is not intended to be overidden
        """
        # We pass args and kwargs through a filter to allow them to be
        # converted into values that can be pickled.
        args = self.prepare_args(*raw_args)
        kwargs = self.prepare_kwargs(**raw_kwargs)

        # Build the cache key and attempt to fetch the cached item
        key = self.key(*args, **kwargs)
        item = self.cache.get(key)

        call = Call(args=raw_args, kwargs=raw_kwargs)

        if item is None:
            # Cache MISS - we can either:
            # a) fetch the data immediately, blocking execution until
            #    the fetch has finished, or
            # b) trigger an async refresh and return an empty result
            if self.should_missing_item_be_fetched_synchronously(*args, **kwargs):
                logger.debug(("Job %s with key '%s' - cache MISS - running "
                              "synchronous refresh"),
                             self.class_path, key)
                result = self.refresh(*args, **kwargs)
                return self.process_result(
                    result, call=call, cache_status=self.MISS, sync_fetch=True)

            else:
                logger.debug(("Job %s with key '%s' - cache MISS - triggering "
                              "async refresh and returning empty result"),
                             self.class_path, key)
                # To avoid cache hammering (ie lots of identical tasks
                # to refresh the same cache item), we reset the cache with an
                # empty result which will be returned until the cache is
                # refreshed.
                result = self.empty()
                self.store(key, self.timeout(*args, **kwargs), result)
                self.async_refresh(*args, **kwargs)
                return self.process_result(
                    result, call=call, cache_status=self.MISS,
                    sync_fetch=False)

        expiry, data = item
        delta = time.time() - expiry
        if delta > 0:
            # Cache HIT but STALE expiry - we can either:
            # a) fetch the data immediately, blocking execution until
            #    the fetch has finished, or
            # b) trigger a refresh but allow the stale result to be
            #    returned this time.  This is normally acceptable.
            if self.should_stale_item_be_fetched_synchronously(
                    delta, *args, **kwargs):
                logger.debug(
                    ("Job %s with key '%s' - STALE cache hit - running "
                     "synchronous refresh"),
                    self.class_path, key)
                result = self.refresh(*args, **kwargs)
                return self.process_result(
                    result, call=call, cache_status=self.STALE,
                    sync_fetch=True)

            else:
                logger.debug(
                    ("Job %s with key '%s' - STALE cache hit - triggering "
                     "async refresh and returning stale result"),
                    self.class_path, key)
                # We replace the item in the cache with a 'timeout' expiry - this
                # prevents cache hammering but guards against a 'limbo' situation
                # where the refresh task fails for some reason.
                timeout = self.timeout(*args, **kwargs)
                self.store(key, timeout, data)
                self.async_refresh(*args, **kwargs)
                return self.process_result(
                    data, call=call, cache_status=self.STALE, sync_fetch=False)
        else:
            logger.debug("Job %s with key '%s' - cache HIT", self.class_path, key)
            return self.process_result(data, call=call, cache_status=self.HIT)

    def invalidate(self, *raw_args, **raw_kwargs):
        """
        Mark a cached item invalid and trigger an asynchronous
        job to refresh the cache
        """
        args = self.prepare_args(*raw_args)
        kwargs = self.prepare_kwargs(**raw_kwargs)
        key = self.key(*args, **kwargs)
        item = self.cache.get(key)
        if item is not None:
            expiry, data = item
            self.store(key, self.timeout(*args, **kwargs), data)
            self.async_refresh(*args, **kwargs)

    def delete(self, *raw_args, **raw_kwargs):
        """
        Remove an item from the cache
        """
        args = self.prepare_args(*raw_args)
        kwargs = self.prepare_kwargs(**raw_kwargs)
        key = self.key(*args, **kwargs)
        item = self.cache.get(key)
        if item is not None:
            self.cache.delete(key)

    # --------------
    # HELPER METHODS
    # --------------

    def prepare_args(self, *args):
        return args

    def prepare_kwargs(self, **kwargs):
        return kwargs

    def store(self, key, expiry, data):
        """
        Add a result to the cache

        :key: Cache key to use
        :expiry: The expiry timestamp after which the result is stale
        :data: The data to cache
        """
        self.cache.set(key, (expiry, data), self.cache_ttl)

        if getattr(settings, 'CACHEBACK_VERIFY_CACHE_WRITE', True):
            # We verify that the item was cached correctly.  This is to avoid a
            # Memcache problem where some values aren't cached correctly
            # without warning.
            __, cached_data = self.cache.get(key, (None, None))
            if data is not None and cached_data is None:
                raise RuntimeError(
                    "Unable to save data of type %s to cache" % (
                        type(data)))

    def refresh(self, *args, **kwargs):
        """
        Fetch the result SYNCHRONOUSLY and populate the cache
        """
        result = self.fetch(*args, **kwargs)
        self.store(self.key(*args, **kwargs), self.expiry(*args, **kwargs), result)
        return result

    def async_refresh(self, *args, **kwargs):
        """
        Trigger an asynchronous job to refresh the cache
        """
        # We trigger the task with the class path to import as well as the
        # (a) args and kwargs for instantiating the class
        # (b) args and kwargs for calling the 'refresh' method

        try:
            enqueue_task(
                dict(
                    klass_str=self.class_path,
                    obj_args=self.get_init_args(),
                    obj_kwargs=self.get_init_kwargs(),
                    call_args=args,
                    call_kwargs=kwargs
                ),
                task_options=self.task_options
            )
        except Exception as e:
            # Handle exceptions from talking to RabbitMQ - eg connection
            # refused.  When this happens, we try to run the task
            # synchronously.
            logger.error("Unable to trigger task asynchronously - failing "
                         "over to synchronous refresh", exc_info=True)
            try:
                return self.refresh(*args, **kwargs)
            except Exception as e:
                # Something went wrong while running the task
                logger.error("Unable to refresh data synchronously: %s", e,
                             exc_info=True)
            else:
                logger.debug("Failover synchronous refresh completed successfully")

    # Override these methods

    def empty(self):
        """
        Return the appropriate value for a cache MISS (and when we defer the
        repopulation of the cache)
        """
        return None

    def expiry(self, *args, **kwargs):
        """
        Return the expiry timestamp for this item.
        """
        return time.time() + self.lifetime

    def timeout(self, *args, **kwargs):
        """
        Return the refresh timeout for this item
        """
        return time.time() + self.refresh_timeout

    def should_missing_item_be_fetched_synchronously(self, *args, **kwargs):
        """
        Return whether to refresh an item synchronously when it is missing from
        the cache
        """
        return self.fetch_on_miss

    def should_item_be_fetched_synchronously(self, *args, **kwargs):
        import warnings
        warnings.warn(
            "The method 'should_item_be_fetched_synchronously' is deprecated "
            "and will be removed in 0.5.  Use "
            "'should_missing_item_be_fetched_synchronously' instead.",
            DeprecationWarning)
        return self.should_missing_item_be_fetched_synchronously(
            *args, **kwargs)

    def should_stale_item_be_fetched_synchronously(self, delta, *args, **kwargs):
        """
        Return whether to refresh an item synchronously when it is found in the
        cache but stale
        """
        if self.fetch_on_stale_threshold is None:
            return False
        return delta > (self.fetch_on_stale_threshold - self.lifetime)

    def key(self, *args, **kwargs):
        """
        Return the cache key to use.

        If you're passing anything but primitive types to the ``get`` method,
        it's likely that you'll need to override this method.
        """
        if not args and not kwargs:
            return self.class_path
        try:
            if args and not kwargs:
                return "%s:%s" % (self.class_path, self.hash(args))
            # The line might break if your passed values are un-hashable.  If
            # it does, you need to override this method and implement your own
            # key algorithm.
            return "%s:%s:%s:%s" % (self.class_path,
                                    self.hash(args),
                                    self.hash([k for k in sorted(kwargs)]),
                                    self.hash([kwargs[k] for k in sorted(kwargs)]))
        except TypeError:
            raise RuntimeError(
                "Unable to generate cache key due to unhashable"
                "args or kwargs - you need to implement your own"
                "key generation method to avoid this problem")

    def hash(self, value):
        """
        Generate a hash of the given iterable.

        This is for use in a cache key.
        """
        if is_iterable(value):
            value = tuple(to_bytestring(v) for v in value)
        return hashlib.md5(six.b(':').join(value)).hexdigest()

    def fetch(self, *args, **kwargs):
        """
        Return the data for this job - this is where the expensive work should
        be done.
        """
        raise NotImplementedError()

    def process_result(self, result, call, cache_status, sync_fetch=None):
        """
        Transform the fetched data right before returning from .get(...)

        :param result: The result to be returned
        :param call: A named tuple with properties 'args' and 'kwargs that
                     holds the call args and kwargs
        :param cache_status: A status integrer, accessible as class constants
                             self.MISS, self.HIT, self.STALE
        :param sync_fetch: A boolean indicating whether a synchronous fetch was
                           performed. A value of None indicates that no fetch
                           was required (ie the result was a cache hit).
        """
        return result

    # --------------------
    # ASYNC HELPER METHODS
    # --------------------

    @classmethod
    def job_refresh(cls, *args, **kwargs):
        warnings.warn(
            '`Job.job_refresh` is deprecated, use `perform_async_refresh` instead.',
            RemovedInCacheback13Warning
        )
        return cls.perform_async_refresh(*args, **kwargs)

    @classmethod
    def perform_async_refresh(cls, klass_str, obj_args, obj_kwargs, call_args, call_kwargs):
        """
        Re-populate cache using the given job class.

        The job class is instantiated with the passed constructor args and the
        refresh method is called with the passed call args.  That is::

            data = klass(*obj_args, **obj_kwargs).refresh(
                *call_args, **call_kwargs)

        :klass_str: String repr of class (eg 'apps.twitter.jobs.FetchTweetsJob')
        :obj_args: Constructor args
        :obj_kwargs: Constructor kwargs
        :call_args: Refresh args
        :call_kwargs: Refresh kwargs
        """
        klass = get_job_class(klass_str)
        if klass is None:
            logger.error("Unable to construct %s with args %r and kwargs %r",
                         klass_str, obj_args, obj_kwargs)
            return

        logger.info("Using %s with constructor args %r and kwargs %r",
                    klass_str, obj_args, obj_kwargs)
        logger.info("Calling refresh with args %r and kwargs %r", call_args,
                    call_kwargs)
        start = time.time()
        try:
            klass(*obj_args, **obj_kwargs).refresh(
                *call_args, **call_kwargs)
        except Exception as e:
            logger.exception("Error running job: '%s'", e)
        else:
            duration = time.time() - start
            logger.info("Refreshed cache in %.6f seconds", duration)<|MERGE_RESOLUTION|>--- conflicted
+++ resolved
@@ -102,14 +102,9 @@
         return '%s.%s' % (self.__module__, self.__class__.__name__)
 
     def __init__(self):
-<<<<<<< HEAD
         self.cache_alias = (self.cache_alias or
                             getattr(settings, 'CACHEBACK_CACHE_ALIAS', DEFAULT_CACHE_ALIAS))
-        self.cache = get_cache(self.cache_alias)
-=======
-        self.cache_alias = getattr(settings, 'CACHEBACK_CACHE_ALIAS', DEFAULT_CACHE_ALIAS)
         self.cache = caches[self.cache_alias]
->>>>>>> f0f4f3b3
         self.task_options = self.task_options or {}
 
     def get_init_args(self):
