--- conflicted
+++ resolved
@@ -4,51 +4,7 @@
 from .utils import RemovedInCacheback13Warning
 
 
-<<<<<<< HEAD
-class FunctionJob(Job):
-    """
-    Job for executing a function and caching the result
-    """
-
-    def __init__(self, lifetime=None, fetch_on_miss=None, cache_alias=None,
-                 task_options=None):
-        super(FunctionJob, self).__init__()
-        if lifetime is not None:
-            self.lifetime = int(lifetime)
-        if fetch_on_miss is not None:
-            self.fetch_on_miss = fetch_on_miss
-        if cache_alias is not None:
-            self.cache_alias = cache_alias
-        if task_options is not None:
-            self.task_options = task_options
-
-    def prepare_args(self, fn, *args):
-        # Convert function into "module:name" form so that is can be pickled and
-        # then re-imported.
-        return ("%s:%s" % (fn.__module__, fn.__name__),) + args
-
-    def fetch(self, fn_string, *args, **kwargs):
-        # Import function from string representation
-        module_path, fn_name = fn_string.split(":")
-        module = importlib.import_module(module_path)
-        fn = getattr(module, fn_name)
-        # Look for 'fn' attribute which is used by the decorator
-        if hasattr(fn, 'fn'):
-            fn = fn.fn
-        return fn(*args, **kwargs)
-
-    def get_constructor_kwargs(self):
-        """
-        Return the kwargs that need to be passed to __init__ when reconstructing
-        this class.
-        """
-        # We don't need to pass fetch_on_miss as it isn't used by the refresh
-        # method.
-        return {'lifetime': self.lifetime,
-                'cache_alias': self.cache_alias}
-=======
 warnings.warn(
     '`cacheback.function` is deprecated, use `cacheback.jobs` instead.',
     RemovedInCacheback13Warning
-)
->>>>>>> f0f4f3b3
+)