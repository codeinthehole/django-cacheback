import os
from setuptools import setup, find_packages

from cacheback import __version__


PACKAGE_DIR = os.path.abspath(os.path.dirname(__file__))


# TEMPORARY FIX FOR
# https://bitbucket.org/pypa/setuptools/issues/450/egg_info-command-is-very-slow-if-there-are
TO_OMIT = ['.git', '.tox']
orig_os_walk = os.walk
def patched_os_walk(path, *args, **kwargs):
    for (dirpath, dirnames, filenames) in orig_os_walk(path, *args, **kwargs):
        if '.git' in dirnames:
            # We're probably in our own root directory.
            print("MONKEY PATCH: omitting a few directories like .git and .tox...")
            dirnames[:] = list(set(dirnames) - set(TO_OMIT))
        yield (dirpath, dirnames, filenames)

os.walk = patched_os_walk
# END IF TEMPORARY FIX.


celery_requirements = [
    'celery',
]

rq_requirements = [
    'django-rq>=0.9',
]

test_requirements = [
    'tox',
    'tox-pyenv',
    'mock',
<<<<<<< HEAD
    'freezegun',
    'pytest',
    'pytest-cov',
    'pytest-flakes',
    'pytest-pep8',
    # pytest-django < 3.0 required for Django 1.5 and 1.6 support.
    'pytest-django>=2.9,<3.0',
    'pytest-isort',
=======
    'freezegun>=0.3.7',
    'pytest>=3.0.3',
    'pytest-cov>=2.4.0',
    'pytest-flakes>=1.0.1',
    'pytest-pep8>=1.0.6',
    'pytest-django>=3.0.0',
    'pytest-isort>=0.1.0',
>>>>>>> f0f4f3b3
] + celery_requirements + rq_requirements


setup(
    name='django-cacheback',
    version=__version__,
    url='https://github.com/codeinthehole/django-cacheback',
    author="David Winterbottom",
    author_email='david.winterbottom@gmail.com',
    description=(
        'Caching library for Django that uses Celery or '
        'RQ to refresh cache items asynchronously'
    ),
    long_description=open(os.path.join(PACKAGE_DIR, 'README.rst')).read(),
    license='MIT',
    packages=find_packages(exclude=['sandbox*', 'tests*']),
    include_package_data=True,
    install_requires=[
        'django>=1.8,<1.11',
    ],
    extras_require={
        'celery': celery_requirements,
        'rq': rq_requirements,
        'tests': test_requirements,
    },
    classifiers=[
        'Development Status :: 5 - Production/Stable',
        'License :: OSI Approved :: MIT License',
        'Environment :: Web Environment',
        'Framework :: Django',
        'Intended Audience :: Developers',
        'Operating System :: Unix',
        'Programming Language :: Python',
        'Programming Language :: Python',
        'Programming Language :: Python :: 2.7',
        'Programming Language :: Python :: 3.3',
        'Programming Language :: Python :: 3.4',
        'Programming Language :: Python :: 3.5',
    ]
)<|MERGE_RESOLUTION|>--- conflicted
+++ resolved
@@ -35,16 +35,6 @@
     'tox',
     'tox-pyenv',
     'mock',
-<<<<<<< HEAD
-    'freezegun',
-    'pytest',
-    'pytest-cov',
-    'pytest-flakes',
-    'pytest-pep8',
-    # pytest-django < 3.0 required for Django 1.5 and 1.6 support.
-    'pytest-django>=2.9,<3.0',
-    'pytest-isort',
-=======
     'freezegun>=0.3.7',
     'pytest>=3.0.3',
     'pytest-cov>=2.4.0',
@@ -52,7 +42,6 @@
     'pytest-pep8>=1.0.6',
     'pytest-django>=3.0.0',
     'pytest-isort>=0.1.0',
->>>>>>> f0f4f3b3
 ] + celery_requirements + rq_requirements
 
 
